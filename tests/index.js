--- conflicted
+++ resolved
@@ -132,37 +132,15 @@
 
     describe('#formatters', function () {
         it('should be an empty object without a third parameter', function () {
-<<<<<<< HEAD
-            var msgFmt = new IntlMessageFormat(),
-                bakedIn = [
-                    'numeric_integer',
-                    'numeric_currency',
-                    'numeric_percent',
-                    'date_short',
-                    'date_medium',
-                    'date_long',
-                    'date_full',
-                    'time_short',
-                    'time_medium',
-                    'time_long',
-                    'time_full'
-                ],
-                p, pCount = 0;
-=======
             var msgFmt = new IntlMessageFormat();
->>>>>>> a2cd9d2f
 
             expect(msgFmt.formatters).to.be.an('object');
 
 
-<<<<<<< HEAD
-            expect(pCount).to.equal(bakedIn.length);
-=======
             // Randomly test for default formatters to exist
             expect(msgFmt.formatters.number_integer).to.be.a('function');
             expect(msgFmt.formatters.date_short).to.be.a('function');
             expect(msgFmt.formatters.time_long).to.be.a('function');
->>>>>>> a2cd9d2f
         });
 
         it('should maintain the default formatters', function () {
@@ -230,9 +208,14 @@
             expect(msgFmt).to.respondTo('format');
         });
 
-        it('should return a string', function () {
+        it('should throw an error when no parameter is passed', function () {
             msgFmt = new IntlMessageFormat();
-            expect(msgFmt.format()).to.be.a('string');
+            try {
+                msgFmt.format();
+            } catch (e) {
+                var err = new ReferenceError('`format` expects the first argument to be an Object. undefined was found.');
+                expect(err.toString()).to.equal(e.toString());
+            }
         });
 
     });
@@ -352,7 +335,8 @@
 
             msgFmt = new IntlMessageFormat(['I have ', 2, ' cars.']);
 
-            m = msgFmt.format();
+            // pass an object to prevent throwing
+            m = msgFmt.format({});
 
             expect(m).to.equal('I have 2 cars.');
         });
@@ -703,6 +687,7 @@
 
         describe('no spaces', function() {
             var msg = new IntlMessageFormat("{STATE}"),
+                emptyErr = new ReferenceError('`format` expects the first argument to be an Object. undefined was found.'),
                 typeErr = new TypeError("Cannot read property 'STATE' of undefined"),
                 refErr = new ReferenceError("The valueName `STATE` was not found."),
                 state = 'Missouri',
@@ -712,7 +697,7 @@
                 try {
                     m = msg.format();
                 } catch (e) {
-                    expect(e.toString()).to.equal(typeErr.toString());
+                    expect(e.toString()).to.equal(emptyErr.toString());
                 }
             });
 
@@ -756,6 +741,7 @@
 
         describe('a numeral', function() {
             var msg = new IntlMessageFormat("{ST1ATE}"),
+                emptyErr = new ReferenceError('`format` expects the first argument to be an Object. undefined was found.'),
                 typeErr = new TypeError("Cannot read property 'ST1ATE' of undefined"),
                 refErr = new ReferenceError("The valueName `ST1ATE` was not found."),
                 state = 'Missouri',
@@ -765,7 +751,7 @@
                 try {
                     m = msg.format();
                 } catch (e) {
-                    expect(e.toString()).to.equal(typeErr.toString());
+                    expect(e.toString()).to.equal(emptyErr.toString());
                 }
             });
 
